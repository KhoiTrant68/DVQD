--- conflicted
+++ resolved
@@ -83,13 +83,7 @@
         )
         return quant, emb_loss, info, grain_indices, gate
 
-<<<<<<< HEAD
-    def decode(
-        self, quant: torch.Tensor
-    ) -> torch.Tensor:
-=======
     def decode(self, quant: torch.Tensor) -> torch.Tensor:
->>>>>>> 100257d3
         """
         Decodes quantized embeddings into an image.
 
