import json
from abc import abstractmethod
import numpy as np
import torch
import torch.nn as nn


class DualGrainFeatureRouter(nn.Module):
    def __init__(self, num_channels, num_groups=None):
        super().__init__()
        self.gate_pool = nn.AvgPool2d(2, 2)
        self.num_splits = 2

        self.gate = nn.Sequential(
            nn.Linear(num_channels * 2, num_channels * 2),
            nn.SiLU(inplace=True),
            nn.Linear(num_channels * 2, 2),
        )
        self.feature_norm = nn.ModuleList(
            [
                (
                    nn.Identity()
                    if num_groups is None
                    else nn.GroupNorm(num_groups, num_channels, eps=1e-6, affine=True)
                )
                for _ in range(2)
            ]
        )

    def forward(self, h_coarse, h_fine, entropy=None):
<<<<<<< HEAD
        h_coarse = self.feature_norm_coarse(h_coarse)
        h_fine = self.feature_norm_fine(h_fine)
        avg_h_fine = self.gate_pool(h_fine)
        h_logistic = torch.cat([h_coarse, avg_h_fine], dim=1).permute(0, 2, 3, 1)

=======
        h_coarse, h_fine = [
            norm(h) for norm, h in zip(self.feature_norm, [h_coarse, h_fine])
        ]

        avg_h_fine = self.gate_pool(h_coarse)
        h_logistic = torch.cat([h_fine, avg_h_fine], dim=1).permute(0, 2, 3, 1)
>>>>>>> f4df4a82
        gate = self.gate(h_logistic)
        return gate


class DualGrainEntropyRouter(nn.Module):
    def __init__(self, *args, **kwargs):
        super().__init__(*args, **kwargs)

    def _get_gate_from_threshold(self, entropy, threshold):
        gate_fine = (entropy > threshold).unsqueeze(-1)
        gate_coarse = (entropy <= threshold).unsqueeze(-1)
        gate = torch.cat([gate_coarse, gate_fine], dim=-1)
        return gate
    


class DualGrainFixedEntropyRouter(DualGrainEntropyRouter):
    def __init__(self, json_path, fine_grain_ratito):
        super().__init__()
        with open(json_path, "r", encoding="utf-8") as f:
            content = json.load(f)
        self.fine_grain_threshold = content[str(int(100 - fine_grain_ratito * 100))]

    def forward(self, h_coarse, h_fine, entropy):
        gate = self._get_gate_from_threshold(entropy, self.fine_grain_threshold)
        return gate


class DualGrainDynamicEntropyRouter(DualGrainEntropyRouter):
    def __init__(self, fine_grain_ratito_min=0.01, fine_grain_ratito_max=0.99):
        super().__init__()
        self.fine_grain_ratito_min = fine_grain_ratito_min
        self.fine_grain_ratito_max = fine_grain_ratito_max

    def forward(self, h_coarse, h_fine, entropy=None):
        fine_grain_threshold = np.random.uniform(
            low=self.fine_grain_ratito_min, high=self.fine_grain_ratito_max
        )
        gate = self._get_gate_from_threshold(entropy, fine_grain_threshold)
        return gate<|MERGE_RESOLUTION|>--- conflicted
+++ resolved
@@ -28,20 +28,12 @@
         )
 
     def forward(self, h_coarse, h_fine, entropy=None):
-<<<<<<< HEAD
-        h_coarse = self.feature_norm_coarse(h_coarse)
-        h_fine = self.feature_norm_fine(h_fine)
-        avg_h_fine = self.gate_pool(h_fine)
-        h_logistic = torch.cat([h_coarse, avg_h_fine], dim=1).permute(0, 2, 3, 1)
-
-=======
         h_coarse, h_fine = [
             norm(h) for norm, h in zip(self.feature_norm, [h_coarse, h_fine])
         ]
 
         avg_h_fine = self.gate_pool(h_coarse)
         h_logistic = torch.cat([h_fine, avg_h_fine], dim=1).permute(0, 2, 3, 1)
->>>>>>> f4df4a82
         gate = self.gate(h_logistic)
         return gate
 
