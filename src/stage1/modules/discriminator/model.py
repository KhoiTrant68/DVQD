<<<<<<< HEAD
from torch import nn
from utils.nn_modules import ActNorm
=======
import torch.nn as nn

from src.utils.nn_modules import ActNorm
>>>>>>> f4df4a82


def weights_init(m):
    if isinstance(m, nn.Conv2d):
        nn.init.normal_(m.weight, 0.0, 0.02)
    elif isinstance(m, nn.BatchNorm2d):
        nn.init.normal_(m.weight, 1.0, 0.02)
        nn.init.constant_(m.bias, 0)


class NLayerDiscriminator(nn.Module):
    def __init__(self, input_nc=3, ndf=64, n_layers=3, use_actnorm=False):
        super().__init__()
        norm_layer = ActNorm if use_actnorm else nn.BatchNorm2d
        use_bias = use_actnorm or norm_layer != nn.BatchNorm2d

        layers = []
        in_channels = input_nc
        for i in range(n_layers + 2):
            out_channels = min(ndf * (2**i), ndf * 8)
            stride = 1 if i == n_layers + 1 else 2
            layers.extend(
                [
                    nn.Conv2d(
                        in_channels,
                        out_channels,
                        kernel_size=4,
                        stride=stride,
                        padding=1,
                        bias=use_bias,
                    ),
                    norm_layer(out_channels) if i > 0 else nn.Identity(),
                    nn.LeakyReLU(0.2, True) if i < n_layers + 1 else nn.Identity(),
                ]
            )
            in_channels = out_channels

        layers.append(nn.Conv2d(in_channels, 1, kernel_size=4, stride=1, padding=1))

        self.main = nn.Sequential(*layers)
        self.apply(weights_init)

    def forward(self, input):
        return self.main(input)<|MERGE_RESOLUTION|>--- conflicted
+++ resolved
@@ -1,11 +1,6 @@
-<<<<<<< HEAD
-from torch import nn
-from utils.nn_modules import ActNorm
-=======
 import torch.nn as nn
 
 from src.utils.nn_modules import ActNorm
->>>>>>> f4df4a82
 
 
 def weights_init(m):
