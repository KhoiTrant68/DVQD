import torch
import torch.nn as nn

<<<<<<< HEAD

class ActNorm(nn.Module):
    def __init__(
        self, num_features, logdet=False, affine=True, allow_reverse_init=False
    ):
        super().__init__()
        assert affine
        self.logdet = logdet
        self.allow_reverse_init = allow_reverse_init
        self.loc = nn.Parameter(torch.zeros(1, num_features, 1, 1))
        self.scale = nn.Parameter(torch.ones(1, num_features, 1, 1))
        self.register_buffer("initialized", torch.tensor(0, dtype=torch.uint8))

    def initialize(self, input):
        with torch.no_grad():
            flatten = input.permute(1, 0, 2, 3).contiguous().view(input.shape[1], -1)
            mean = flatten.mean(1).view(1, -1, 1, 1)
            std = flatten.std(1).view(1, -1, 1, 1)
            self.loc.data.copy_(-mean)
            self.scale.data.copy_(1 / (std + 1e-6))

    def forward(self, input, reverse=False):
        if reverse:
            return self.reverse(input)

        if input.dim() == 2:
            input = input.view(input.size(0), input.size(1), 1, 1)

        if self.training and self.initialized.item() == 0:
            self.initialize(input)
            self.initialized.fill_(1)

        h = self.scale * (input + self.loc)

        if input.dim() == 2:
            h = h.view(h.size(0), h.size(1))

        if self.logdet:
            logdet = (
                torch.sum(torch.log(torch.abs(self.scale)))
                * input.size(2)
                * input.size(3)
            )
            return h, logdet.expand(input.size(0))

        return h

    def reverse(self, output):
        if self.training and self.initialized.item() == 0:
            if not self.allow_reverse_init:
                raise RuntimeError(
                    "Initializing ActNorm in reverse direction is "
                    "disabled by default. Use allow_reverse_init=True to enable."
                )
            else:
                self.initialize(output)
                self.initialized.fill_(1)

        if output.dim() == 2:
            output = output.view(output.size(0), output.size(1), 1, 1)

        h = output / self.scale - self.loc

        if output.dim() == 2:
            h = h.view(h.size(0), h.size(1))
        return h
=======
from utils.nn_modules import ActNorm
>>>>>>> 767ef7f5


def weights_init(m):
    if isinstance(m, nn.Conv2d):
        nn.init.normal_(m.weight, 0.0, 0.02)
    elif isinstance(m, nn.BatchNorm2d):
        nn.init.normal_(m.weight, 1.0, 0.02)
        nn.init.constant_(m.bias, 0)


class NLayerDiscriminator(nn.Module):
<<<<<<< HEAD
=======
    """Defines a PatchGAN discriminator as in Pix2Pix
    --> see https://github.com/junyanz/pytorch-CycleGAN-and-pix2pix/blob/master/models/networks.py
    """

>>>>>>> 767ef7f5
    def __init__(self, input_nc=3, ndf=64, n_layers=3, use_actnorm=False):
        super().__init__()
        norm_layer = ActNorm if use_actnorm else nn.BatchNorm2d
        use_bias = use_actnorm or norm_layer != nn.BatchNorm2d

        layers = []
        in_channels = input_nc
        for i in range(n_layers + 2):
            out_channels = min(ndf * (2**i), ndf * 8)
            stride = 1 if i == n_layers + 1 else 2
<<<<<<< HEAD
            layers.append(
                nn.Conv2d(
                    in_channels,
                    out_channels,
                    kernel_size=4,
                    stride=stride,
                    padding=1,
                    bias=use_bias,
                )
            )
            if i > 0:
                layers.append(norm_layer(out_channels))
            if i < n_layers + 1:
                layers.append(nn.LeakyReLU(0.2, True))
=======
            layers.extend(
                [
                    nn.Conv2d(
                        in_channels,
                        out_channels,
                        kernel_size=4,
                        stride=stride,
                        padding=1,
                        bias=use_bias,
                    ),
                    norm_layer(out_channels) if i > 0 else nn.Identity(),
                    nn.LeakyReLU(0.2, True) if i < n_layers + 1 else nn.Identity(),
                ]
            )
>>>>>>> 767ef7f5
            in_channels = out_channels

        layers.append(nn.Conv2d(in_channels, 1, kernel_size=4, stride=1, padding=1))

        self.main = nn.Sequential(*layers)
        self.apply(weights_init)

    def forward(self, input):
        return self.main(input)<|MERGE_RESOLUTION|>--- conflicted
+++ resolved
@@ -1,76 +1,7 @@
 import torch
 import torch.nn as nn
 
-<<<<<<< HEAD
-
-class ActNorm(nn.Module):
-    def __init__(
-        self, num_features, logdet=False, affine=True, allow_reverse_init=False
-    ):
-        super().__init__()
-        assert affine
-        self.logdet = logdet
-        self.allow_reverse_init = allow_reverse_init
-        self.loc = nn.Parameter(torch.zeros(1, num_features, 1, 1))
-        self.scale = nn.Parameter(torch.ones(1, num_features, 1, 1))
-        self.register_buffer("initialized", torch.tensor(0, dtype=torch.uint8))
-
-    def initialize(self, input):
-        with torch.no_grad():
-            flatten = input.permute(1, 0, 2, 3).contiguous().view(input.shape[1], -1)
-            mean = flatten.mean(1).view(1, -1, 1, 1)
-            std = flatten.std(1).view(1, -1, 1, 1)
-            self.loc.data.copy_(-mean)
-            self.scale.data.copy_(1 / (std + 1e-6))
-
-    def forward(self, input, reverse=False):
-        if reverse:
-            return self.reverse(input)
-
-        if input.dim() == 2:
-            input = input.view(input.size(0), input.size(1), 1, 1)
-
-        if self.training and self.initialized.item() == 0:
-            self.initialize(input)
-            self.initialized.fill_(1)
-
-        h = self.scale * (input + self.loc)
-
-        if input.dim() == 2:
-            h = h.view(h.size(0), h.size(1))
-
-        if self.logdet:
-            logdet = (
-                torch.sum(torch.log(torch.abs(self.scale)))
-                * input.size(2)
-                * input.size(3)
-            )
-            return h, logdet.expand(input.size(0))
-
-        return h
-
-    def reverse(self, output):
-        if self.training and self.initialized.item() == 0:
-            if not self.allow_reverse_init:
-                raise RuntimeError(
-                    "Initializing ActNorm in reverse direction is "
-                    "disabled by default. Use allow_reverse_init=True to enable."
-                )
-            else:
-                self.initialize(output)
-                self.initialized.fill_(1)
-
-        if output.dim() == 2:
-            output = output.view(output.size(0), output.size(1), 1, 1)
-
-        h = output / self.scale - self.loc
-
-        if output.dim() == 2:
-            h = h.view(h.size(0), h.size(1))
-        return h
-=======
 from utils.nn_modules import ActNorm
->>>>>>> 767ef7f5
 
 
 def weights_init(m):
@@ -82,13 +13,6 @@
 
 
 class NLayerDiscriminator(nn.Module):
-<<<<<<< HEAD
-=======
-    """Defines a PatchGAN discriminator as in Pix2Pix
-    --> see https://github.com/junyanz/pytorch-CycleGAN-and-pix2pix/blob/master/models/networks.py
-    """
-
->>>>>>> 767ef7f5
     def __init__(self, input_nc=3, ndf=64, n_layers=3, use_actnorm=False):
         super().__init__()
         norm_layer = ActNorm if use_actnorm else nn.BatchNorm2d
@@ -99,22 +23,6 @@
         for i in range(n_layers + 2):
             out_channels = min(ndf * (2**i), ndf * 8)
             stride = 1 if i == n_layers + 1 else 2
-<<<<<<< HEAD
-            layers.append(
-                nn.Conv2d(
-                    in_channels,
-                    out_channels,
-                    kernel_size=4,
-                    stride=stride,
-                    padding=1,
-                    bias=use_bias,
-                )
-            )
-            if i > 0:
-                layers.append(norm_layer(out_channels))
-            if i < n_layers + 1:
-                layers.append(nn.LeakyReLU(0.2, True))
-=======
             layers.extend(
                 [
                     nn.Conv2d(
@@ -129,7 +37,6 @@
                     nn.LeakyReLU(0.2, True) if i < n_layers + 1 else nn.Identity(),
                 ]
             )
->>>>>>> 767ef7f5
             in_channels = out_channels
 
         layers.append(nn.Conv2d(in_channels, 1, kernel_size=4, stride=1, padding=1))
